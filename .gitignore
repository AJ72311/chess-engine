__pycache__/
venv/
book.bin

<<<<<<< HEAD
syzygy-tables/

=======
>>>>>>> cb8f1085
/node_modules

# Logs
logs
*.log
npm-debug.log*
yarn-debug.log*
yarn-error.log*
pnpm-debug.log*
lerna-debug.log*

node_modules
dist
dist-ssr
*.local

# Editor directories and files
.vscode/*
!.vscode/extensions.json
.idea
.DS_Store
*.suo
*.ntvs*
*.njsproj
*.sln
*.sw?<|MERGE_RESOLUTION|>--- conflicted
+++ resolved
@@ -2,11 +2,7 @@
 venv/
 book.bin
 
-<<<<<<< HEAD
 syzygy-tables/
-
-=======
->>>>>>> cb8f1085
 /node_modules
 
 # Logs
